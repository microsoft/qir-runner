// Copyright (c) Microsoft Corporation.
// Licensed under the MIT License.

#![deny(clippy::all, clippy::pedantic)]

//! # QIR compliant backend for quantum simulation.
//! This libary builds on top of the `qir_stdlib` to implement a full backend for simulation of QIR
//! programs. This includes a broad set of quantum intrinsic operations for sparse state simulation,
//! based on the design from
//! <a href="https://arxiv.org/abs/2105.01533">Leveraging state sparsity for more efficient quantum simulations</a>.

pub mod result_bool;

pub mod exp;

mod nearly_zero;
mod simulator;

use bitvec::prelude::*;
use nearly_zero::NearlyZero;
use num_complex::Complex64;
use simulator::QuantumSim;
use std::cell::RefCell;
use std::convert::TryInto;
use std::ffi::c_char;
use std::ffi::c_double;
use std::ffi::{c_void, CString};
use std::mem::size_of;

use result_bool::{
    __quantum__rt__result_equal, __quantum__rt__result_get_one, __quantum__rt__result_get_zero,
};

pub use qir_stdlib::{
    arrays::*, bigints::*, callables::*, math::*, output_recording::*, range_support::*,
    strings::*, tuples::*, *,
};

// Additional test infrastructure is available in matrix_testing that allows comparing the transformations
// implemented here with direct matrix application to the state vector.
#[cfg(test)]
mod matrix_testing;

struct SimulatorState {
    pub sim: QuantumSim,
    pub res: BitVec,
    pub max_qubit_id: usize,
}

thread_local! {
    static SIM_STATE: RefCell<SimulatorState> = RefCell::new(SimulatorState {
        sim: QuantumSim::default(),
        res: bitvec![],
        max_qubit_id: 0
    });
}

/// Sets the seed for the pseudo-random number generator used during measurements.
pub fn set_rng_seed(seed: u64) {
    simulator::set_rng_seed(seed);
}

/// Initializes the execution environment.
#[no_mangle]
pub extern "C" fn __quantum__rt__initialize(_: *mut c_char) {
    SIM_STATE.with(|sim_state| {
        let state = &mut *sim_state.borrow_mut();
        state.sim = QuantumSim::default();
        state.res = bitvec![];
        state.max_qubit_id = 0;
    });
}

fn ensure_sufficient_qubits(sim: &mut QuantumSim, qubit_id: usize, max: &mut usize) {
    while qubit_id + 1 > *max {
        let _ = sim.allocate();
        *max += 1;
    }
}

/// Maps the given qubits from the given Pauli basis into the computational basis, returning the
/// unwrapped `QirArray`s into a vector of matching Pauli and qubit id tuples.
#[allow(clippy::cast_ptr_alignment)]
unsafe fn map_to_z_basis(
    state: &mut SimulatorState,
    paulis: *const QirArray,
    qubits: *const QirArray,
) -> Vec<(Pauli, usize)> {
    let paulis_size = __quantum__rt__array_get_size_1d(paulis);
    let qubits_size = __quantum__rt__array_get_size_1d(qubits);
    if paulis_size != qubits_size {
        __quantum__rt__fail(__quantum__rt__string_create(
            CString::new("Pauli array and Qubit array must be the same size.")
                .expect("Unable to allocate memory for failure message string.")
                .as_bytes_with_nul()
                .as_ptr() as *mut c_char,
        ));
    }

    let combined_list: Vec<(Pauli, usize)> = (0..paulis_size)
        .filter_map(|index| {
            let p =
                *__quantum__rt__array_get_element_ptr_1d(paulis, index).cast::<Pauli>() as Pauli;
            let q = *__quantum__rt__array_get_element_ptr_1d(qubits, index).cast::<*mut c_void>()
                as usize;
            if let Pauli::I = p {
                None
            } else {
                ensure_sufficient_qubits(&mut state.sim, q, &mut state.max_qubit_id);
                Some((p, q))
            }
        })
        .collect();

    for (pauli, qubit) in &combined_list {
        match pauli {
            Pauli::X => state.sim.h(*qubit),
            Pauli::Y => {
                state.sim.h(*qubit);
                state.sim.s(*qubit);
                state.sim.h(*qubit);
            }
            _ => (),
        }
    }

    combined_list
}

/// Given a vector of Pauli and qubit id pairs, unmaps from the computational basis back into the given
/// Pauli basis. This should be the adjoint of the `map_to_z_basis` operation.
fn unmap_from_z_basis(state: &mut SimulatorState, combined_list: Vec<(Pauli, usize)>) {
    for (pauli, qubit) in combined_list {
        match pauli {
            Pauli::X => state.sim.h(qubit),
            Pauli::Y => {
                state.sim.h(qubit);
                state.sim.sadj(qubit);
                state.sim.h(qubit);
            }
            _ => (),
        }
    }
}

macro_rules! single_qubit_gate {
    ($(#[$meta:meta])*
    $qir_name:ident, $gate:expr) => {
        $(#[$meta])*
        #[no_mangle]
        pub extern "C" fn $qir_name(qubit: *mut c_void) {
            SIM_STATE.with(|sim_state| {
                let state = &mut *sim_state.borrow_mut();
                ensure_sufficient_qubits(&mut state.sim, qubit as usize, &mut state.max_qubit_id);

                $gate(&mut state.sim, qubit as usize);
            });
        }
    };
}

single_qubit_gate!(
    /// QIR API for performing the H gate on the given qubit.
    __quantum__qis__h__body,
    QuantumSim::h
);
single_qubit_gate!(
    /// QIR API for performing the S gate on the given qubit.
    __quantum__qis__s__body,
    QuantumSim::s
);
single_qubit_gate!(
    /// QIR API for performing the Adjoint S gate on the given qubit.
    __quantum__qis__s__adj,
    QuantumSim::sadj
);
single_qubit_gate!(
    /// QIR API for performing the T gate on the given qubit.
    __quantum__qis__t__body,
    QuantumSim::t
);
single_qubit_gate!(
    /// QIR API for performing the Adjoint T gate on the given qubit.
    __quantum__qis__t__adj,
    QuantumSim::tadj
);
single_qubit_gate!(
    /// QIR API for performing the X gate on the given qubit.
    __quantum__qis__x__body,
    QuantumSim::x
);
single_qubit_gate!(
    /// QIR API for performing the Y gate on the given qubit.
    __quantum__qis__y__body,
    QuantumSim::y
);
single_qubit_gate!(
    /// QIR API for performing the Z gate on the given qubit.
    __quantum__qis__z__body,
    QuantumSim::z
);

macro_rules! controlled_qubit_gate {
    ($(#[$meta:meta])*
    $qir_name:ident, $gate:expr, 1) => {
        $(#[$meta])*
        #[no_mangle]
        pub extern "C" fn $qir_name(control: *mut c_void, target: *mut c_void) {
            SIM_STATE.with(|sim_state| {
                let state = &mut *sim_state.borrow_mut();
                ensure_sufficient_qubits(&mut state.sim, target as usize, &mut state.max_qubit_id);
                ensure_sufficient_qubits(&mut state.sim, control as usize, &mut state.max_qubit_id);

                $gate(&mut state.sim, &[control as usize], target as usize);
            });
        }
    };

    ($(#[$meta:meta])*
    $qir_name:ident, $gate:expr, 2) => {
        $(#[$meta])*
        #[no_mangle]
        pub extern "C" fn $qir_name(
            control_1: *mut c_void,
            control_2: *mut c_void,
            target: *mut c_void,
        ) {
            SIM_STATE.with(|sim_state| {
                let state = &mut *sim_state.borrow_mut();
                ensure_sufficient_qubits(&mut state.sim, target as usize, &mut state.max_qubit_id);
                ensure_sufficient_qubits(&mut state.sim, control_1 as usize, &mut state.max_qubit_id);
                ensure_sufficient_qubits(&mut state.sim, control_2 as usize, &mut state.max_qubit_id);

                $gate(&mut state.sim, &[control_1 as usize, control_2 as usize], target as usize);
            });
        }
    };
}

controlled_qubit_gate!(
    /// QIR API for performing the CNOT gate with the given qubits.
    __quantum__qis__cnot__body,
    QuantumSim::mcx,
    1
);
controlled_qubit_gate!(
    /// QIR API for performing the CNOT gate with the given qubits.
    __quantum__qis__cx__body,
    QuantumSim::mcx,
    1
);
controlled_qubit_gate!(
    /// QIR API for performing the CCNOT gate with the given qubits.
    __quantum__qis__ccx__body,
    QuantumSim::mcx,
    2
);
controlled_qubit_gate!(
    /// QIR API for performing the CY gate with the given qubits.
    __quantum__qis__cy__body,
    QuantumSim::mcy,
    1
);
controlled_qubit_gate!(
    /// QIR API for performing the CZ gate with the given qubits.
    __quantum__qis__cz__body,
    QuantumSim::mcz,
    1
);

macro_rules! single_qubit_rotation {
    ($(#[$meta:meta])*
    $qir_name:ident, $gate:expr) => {
        $(#[$meta])*
        #[no_mangle]
        pub extern "C" fn $qir_name(theta: c_double, qubit: *mut c_void) {
            SIM_STATE.with(|sim_state| {
                let state = &mut *sim_state.borrow_mut();
                ensure_sufficient_qubits(&mut state.sim, qubit as usize, &mut state.max_qubit_id);

                $gate(&mut state.sim, theta, qubit as usize);
            });
        }
    };
}

single_qubit_rotation!(
    /// QIR API for applying a Pauli-X rotation with the given angle and qubit.
    __quantum__qis__rx__body,
    QuantumSim::rx
);
single_qubit_rotation!(
    /// QIR API for applying a Pauli-Y rotation with the given angle and qubit.
    __quantum__qis__ry__body,
    QuantumSim::ry
);
single_qubit_rotation!(
    /// QIR API for applying a Pauli-Z rotation with the given angle and qubit.
    __quantum__qis__rz__body,
    QuantumSim::rz
);

macro_rules! multicontrolled_qubit_gate {
    ($(#[$meta:meta])*
    $qir_name:ident, $gate:expr) => {
        $(#[$meta])*
        /// # Safety
        ///
        /// This function should only be called with arrays and tuples created by the QIR runtime library.
        #[no_mangle]
        pub unsafe extern "C" fn $qir_name(ctls: *const QirArray, qubit: *mut c_void) {
            SIM_STATE.with(|sim_state| {
                let state = &mut *sim_state.borrow_mut();
                ensure_sufficient_qubits(&mut state.sim, qubit as usize, &mut state.max_qubit_id);
                let ctls_size = __quantum__rt__array_get_size_1d(ctls);
                let ctls_list: Vec<usize> = (0..ctls_size)
                    .map(|index| {
                        let q = *__quantum__rt__array_get_element_ptr_1d(ctls, index)
                            .cast::<*mut c_void>() as usize;
                        ensure_sufficient_qubits(&mut state.sim, q, &mut state.max_qubit_id);
                        q
                    })
                    .collect();

                $gate(&mut state.sim, &ctls_list, qubit as usize);
            });
        }
    };
}

multicontrolled_qubit_gate!(
    /// QIR API for performing the multicontrolled H gate with the given qubits.
    __quantum__qis__h__ctl,
    QuantumSim::mch
);
multicontrolled_qubit_gate!(
    /// QIR API for performing the multicontrolled S gate with the given qubits.
    __quantum__qis__s__ctl,
    QuantumSim::mcs
);
multicontrolled_qubit_gate!(
    /// QIR API for performing the multicontrolled Adjoint S gate with the given qubits.
    __quantum__qis__s__ctladj,
    QuantumSim::mcsadj
);
multicontrolled_qubit_gate!(
    /// QIR API for performing the multicontrolled T gate with the given qubits.
    __quantum__qis__t__ctl,
    QuantumSim::mct
);
multicontrolled_qubit_gate!(
    /// QIR API for performing the multicontrolled Adjoint T gate with the given qubits.
    __quantum__qis__t__ctladj,
    QuantumSim::mctadj
);
multicontrolled_qubit_gate!(
    /// QIR API for performing the multicontrolled X gate with the given qubits.
    __quantum__qis__x__ctl,
    QuantumSim::mcx
);
multicontrolled_qubit_gate!(
    /// QIR API for performing the multicontrolled Y gate with the given qubits.
    __quantum__qis__y__ctl,
    QuantumSim::mcy
);
multicontrolled_qubit_gate!(
    /// QIR API for performing the multicontrolled Z gate with the given qubits.
    __quantum__qis__z__ctl,
    QuantumSim::mcz
);

#[derive(Copy, Clone)]
#[repr(C)]
struct RotationArgs {
    theta: c_double,
    qubit: *mut c_void,
}

macro_rules! multicontrolled_qubit_rotation {
    ($(#[$meta:meta])*
    $qir_name:ident, $gate:expr) => {
        $(#[$meta])*
        /// # Safety
        ///
        /// This function should only be called with arrays and tuples created by the QIR runtime library.
        #[no_mangle]
        pub unsafe extern "C" fn $qir_name(
            ctls: *const QirArray,
            arg_tuple: *mut *const Vec<u8>,
        ) {
            SIM_STATE.with(|sim_state| {
                let state = &mut *sim_state.borrow_mut();

                let args = *arg_tuple.cast::<RotationArgs>();

                ensure_sufficient_qubits(&mut state.sim, args.qubit as usize, &mut state.max_qubit_id);
                let ctls_size = __quantum__rt__array_get_size_1d(ctls);
                let ctls_list: Vec<usize> = (0..ctls_size)
                    .map(|index| {
                        let q = *__quantum__rt__array_get_element_ptr_1d(ctls, index)
                            .cast::<*mut c_void>() as usize;
                        ensure_sufficient_qubits(&mut state.sim, q, &mut state.max_qubit_id);
                        q
                    })
                    .collect();

                $gate(
                    &mut state.sim,
                    &ctls_list,
                    args.theta,
                    args.qubit as usize,
                );
            });
        }
    };
}

multicontrolled_qubit_rotation!(
    /// QIR API for applying a multicontrolled Pauli-X rotation with the given angle and qubit.
    __quantum__qis__rx__ctl,
    QuantumSim::mcrx
);
multicontrolled_qubit_rotation!(
    /// QIR API for applying a multicontrolled Pauli-Y rotation with the given angle and qubit.
    __quantum__qis__ry__ctl,
    QuantumSim::mcry
);
multicontrolled_qubit_rotation!(
    /// QIR API for applying a multicontrolled Pauli-Z rotation with the given angle and qubit.
    __quantum__qis__rz__ctl,
    QuantumSim::mcrz
);

/// QIR API for applying a joint rotation Pauli-Y rotation with the given angle for the two target qubit.
#[no_mangle]
pub extern "C" fn __quantum__qis__rxx__body(
    theta: c_double,
    qubit1: *mut c_void,
    qubit2: *mut c_void,
) {
    __quantum__qis__h__body(qubit1);

    __quantum__qis__h__body(qubit2);

    __quantum__qis__rzz__body(theta, qubit1, qubit2);

    __quantum__qis__h__body(qubit2);

    __quantum__qis__h__body(qubit1);
}

/// QIR API for applying a joint rotation Pauli-Y rotation with the given angle for the two target qubit.
#[no_mangle]
pub extern "C" fn __quantum__qis__ryy__body(
    theta: c_double,
    qubit1: *mut c_void,
    qubit2: *mut c_void,
) {
    __quantum__qis__h__body(qubit1);
    __quantum__qis__s__body(qubit1);
    __quantum__qis__h__body(qubit1);

    __quantum__qis__h__body(qubit2);
    __quantum__qis__s__body(qubit2);
    __quantum__qis__h__body(qubit2);

    __quantum__qis__rzz__body(theta, qubit1, qubit2);

    __quantum__qis__h__body(qubit2);
    __quantum__qis__s__adj(qubit2);
    __quantum__qis__h__body(qubit2);

    __quantum__qis__h__body(qubit1);
    __quantum__qis__s__adj(qubit1);
    __quantum__qis__h__body(qubit1);
}

/// QIR API for applying a joint rotation Pauli-Z rotation with the given angle for the two target qubit.
#[no_mangle]
pub extern "C" fn __quantum__qis__rzz__body(
    theta: c_double,
    qubit1: *mut c_void,
    qubit2: *mut c_void,
) {
    __quantum__qis__cx__body(qubit2, qubit1);
    __quantum__qis__rz__body(theta, qubit1);
    __quantum__qis__cx__body(qubit2, qubit1);
}

/// QIR API for applying a rotation about the given Pauli axis with the given angle and qubit.
#[no_mangle]
pub extern "C" fn __quantum__qis__r__body(pauli: Pauli, theta: c_double, qubit: *mut c_void) {
    match pauli {
        Pauli::I => (),
        Pauli::X => __quantum__qis__rx__body(theta, qubit),
        Pauli::Y => __quantum__qis__ry__body(theta, qubit),
        Pauli::Z => __quantum__qis__rz__body(theta, qubit),
    }
}

/// QIR API for applying an adjoint rotation about the given Pauli axis with the given angle and qubit.
#[no_mangle]
pub extern "C" fn __quantum__qis__r__adj(pauli: Pauli, theta: c_double, qubit: *mut c_void) {
    __quantum__qis__r__body(pauli, -theta, qubit);
}

#[derive(Copy, Clone)]
#[repr(C)]
struct PauliRotationArgs {
    pauli: Pauli,
    theta: c_double,
    qubit: *mut c_void,
}

/// QIR API for applying a controlled rotation about the given Pauli axis with the given angle and qubit.
/// # Safety
///
/// This function should only be called with arrays and tuples created by the QIR runtime library.
#[allow(clippy::cast_ptr_alignment)]
#[no_mangle]
pub unsafe extern "C" fn __quantum__qis__r__ctl(
    ctls: *const QirArray,
    arg_tuple: *mut *const Vec<u8>,
) {
    let args = *arg_tuple.cast::<PauliRotationArgs>();
    let rot_args = RotationArgs {
        theta: args.theta,
        qubit: args.qubit,
    };
    let rot_arg_tuple = __quantum__rt__tuple_create(size_of::<RotationArgs>() as u64);
    *rot_arg_tuple.cast::<RotationArgs>() = rot_args;

    match args.pauli {
        Pauli::X => __quantum__qis__rx__ctl(ctls, rot_arg_tuple),
        Pauli::Y => __quantum__qis__ry__ctl(ctls, rot_arg_tuple),
        Pauli::Z => __quantum__qis__rz__ctl(ctls, rot_arg_tuple),
        Pauli::I => {
            if __quantum__rt__array_get_size_1d(ctls) > 0 {
                SIM_STATE.with(|sim_state| {
                    let state = &mut *sim_state.borrow_mut();

                    ensure_sufficient_qubits(
                        &mut state.sim,
                        args.qubit as usize,
                        &mut state.max_qubit_id,
                    );
                    let ctls_size = __quantum__rt__array_get_size_1d(ctls);
                    let ctls_list: Vec<usize> = (0..ctls_size)
                        .map(|index| {
                            let q = *__quantum__rt__array_get_element_ptr_1d(ctls, index)
                                .cast::<*mut c_void>() as usize;
                            ensure_sufficient_qubits(&mut state.sim, q, &mut state.max_qubit_id);
                            q
                        })
                        .collect();

                    if let Some((head, rest)) = ctls_list.split_first() {
                        state.sim.mcphase(
                            rest,
                            Complex64::exp(Complex64::new(0.0, -args.theta / 2.0)),
                            *head,
                        );
                    }
                });
            }
        }
    };

    __quantum__rt__tuple_update_reference_count(rot_arg_tuple, -1);
}

/// QIR API for applying an adjoint controlled rotation about the given Pauli axis with the given angle and qubit.
/// # Safety
///
/// This function should only be called with arrays and tuples created by the QIR runtime library.
#[no_mangle]
pub unsafe extern "C" fn __quantum__qis__r__ctladj(
    ctls: *const QirArray,
    arg_tuple: *mut *const Vec<u8>,
) {
    let args = *arg_tuple.cast::<PauliRotationArgs>();
    let new_args = PauliRotationArgs {
        pauli: args.pauli,
        theta: -args.theta,
        qubit: args.qubit,
    };
    let new_arg_tuple = __quantum__rt__tuple_create(size_of::<PauliRotationArgs>() as u64);
    *new_arg_tuple.cast::<PauliRotationArgs>() = new_args;
    __quantum__qis__r__ctl(ctls, new_arg_tuple);
    __quantum__rt__tuple_update_reference_count(new_arg_tuple, -1);
}

/// QIR API for applying a SWAP gate to the given qubits.
#[no_mangle]
pub extern "C" fn __quantum__qis__swap__body(qubit1: *mut c_void, qubit2: *mut c_void) {
    SIM_STATE.with(|sim_state| {
        let state = &mut *sim_state.borrow_mut();
        ensure_sufficient_qubits(&mut state.sim, qubit1 as usize, &mut state.max_qubit_id);
        ensure_sufficient_qubits(&mut state.sim, qubit2 as usize, &mut state.max_qubit_id);

        state.sim.swap_qubit_ids(qubit1 as usize, qubit2 as usize);
    });
}

/// QIR API for resetting the given qubit in the computational basis.
#[no_mangle]
pub extern "C" fn __quantum__qis__reset__body(qubit: *mut c_void) {
    SIM_STATE.with(|sim_state| {
        let state = &mut *sim_state.borrow_mut();
        ensure_sufficient_qubits(&mut state.sim, qubit as usize, &mut state.max_qubit_id);

        if state.sim.measure(qubit as usize) {
            state.sim.x(qubit as usize);
        }
    });
}

/// QIR API for measuring the given qubit in the computation basis and storing the measured value with the given result identifier.
#[no_mangle]
pub extern "C" fn __quantum__qis__mz__body(qubit: *mut c_void, result: *mut c_void) {
    SIM_STATE.with(|sim_state| {
        let state = &mut *sim_state.borrow_mut();
        let res_id = result as usize;
        ensure_sufficient_qubits(&mut state.sim, qubit as usize, &mut state.max_qubit_id);

        if state.res.len() < res_id + 1 {
            state.res.resize(res_id + 1, false);
        }

        *state
            .res
            .get_mut(res_id)
            .expect("Result with given id missing after expansion.") =
            state.sim.measure(qubit as usize);
    });
}

/// QIR API that reads the Boolean value corresponding to the given result identifier, where true
/// indicates a |1⟩ state and false indicates a |0⟩ state.
#[no_mangle]
pub extern "C" fn __quantum__qis__read_result__body(result: *mut c_void) -> bool {
    SIM_STATE.with(|sim_state| {
        let res = &mut sim_state.borrow_mut().res;
        let res_id = result as usize;
        if res.len() < res_id + 1 {
            res.resize(res_id + 1, false);
        }

        let b = *res
            .get(res_id)
            .expect("Result with given id missing after expansion.");
        b
    })
}

/// QIR API that measures a given qubit in the computational basis, returning a runtime managed result value.
#[no_mangle]
pub extern "C" fn __quantum__qis__m__body(qubit: *mut c_void) -> *mut c_void {
    SIM_STATE.with(|sim_state| {
        let state = &mut *sim_state.borrow_mut();
        ensure_sufficient_qubits(&mut state.sim, qubit as usize, &mut state.max_qubit_id);

        if state.sim.measure(qubit as usize) {
            __quantum__rt__result_get_one()
        } else {
            __quantum__rt__result_get_zero()
        }
    })
}

/// QIR API that performs joint measurement of the given qubits in the corresponding Pauli bases, returning the parity as a runtime managed result value.
/// # Safety
///
/// This function should only be called with arrays created by the QIR runtime library.
/// # Panics
///
/// This function will panic if the provided paulis and qubits arrays are not of the same size.
#[allow(clippy::cast_ptr_alignment)]
#[no_mangle]
pub unsafe extern "C" fn __quantum__qis__measure__body(
    paulis: *const QirArray,
    qubits: *const QirArray,
) -> *mut c_void {
    SIM_STATE.with(|sim_state| {
        let mut state = sim_state.borrow_mut();

        let combined_list = map_to_z_basis(&mut state, paulis, qubits);

        let res = state.sim.joint_measure(
            &combined_list
                .iter()
                .map(|(_, q)| *q)
                .collect::<Vec<usize>>(),
        );

        unmap_from_z_basis(&mut state, combined_list);

        if res {
            __quantum__rt__result_get_one()
        } else {
            __quantum__rt__result_get_zero()
        }
    })
}

/// Rust API for checking internal simulator state and returning true only if the given qubit is in exactly the |0⟩ state.
pub fn qubit_is_zero(qubit: *mut c_void) -> bool {
    SIM_STATE.with(|sim_state| {
        let state = &mut *sim_state.borrow_mut();
        ensure_sufficient_qubits(&mut state.sim, qubit as usize, &mut state.max_qubit_id);

        state
            .sim
            .joint_probability(&[qubit as usize])
            .is_nearly_zero()
    })
}

/// QIR API for checking internal simulator state and verifying the probability of the given parity measurement result
/// for the given qubits in the given Pauli bases is equal to the expected probability, within the given tolerance.
/// # Safety
///
/// This function should only be called with arrays created by the QIR runtime library.
#[no_mangle]
pub unsafe extern "C" fn __quantum__qis__assertmeasurementprobability__body(
    paulis: *const QirArray,
    qubits: *const QirArray,
    result: *mut c_void,
    prob: c_double,
    msg: *const CString,
    tol: c_double,
) {
    SIM_STATE.with(|sim_state| {
        let mut state = sim_state.borrow_mut();

        let combined_list = map_to_z_basis(&mut state, paulis, qubits);

        let mut actual_prob = state.sim.joint_probability(
            &combined_list
                .iter()
                .map(|(_, q)| *q)
                .collect::<Vec<usize>>(),
        );

        if __quantum__rt__result_equal(result, __quantum__rt__result_get_zero()) {
            actual_prob = 1.0 - actual_prob;
        }

        if (actual_prob - prob).abs() > tol {
            __quantum__rt__fail(msg);
        }

        unmap_from_z_basis(&mut state, combined_list);
    });
}

#[derive(Copy, Clone)]
#[repr(C)]
struct AssertMeasurementProbabilityArgs {
    paulis: *const QirArray,
    qubits: *const QirArray,
    result: *mut c_void,
    prob: c_double,
    msg: *const CString,
    tol: c_double,
}

/// QIR API for checking internal simulator state and verifying the probability of the given parity measurement result
/// for the given qubits in the given Pauli bases is equal to the expected probability, within the given tolerance.
/// Note that control qubits are ignored.
/// # Safety
///
/// This function should only be called with arrays created by the QIR runtime library.
#[no_mangle]
pub unsafe extern "C" fn __quantum__qis__assertmeasurementprobability__ctl(
    _ctls: *const QirArray,
    arg_tuple: *mut *const Vec<u8>,
) {
    let args = *arg_tuple.cast::<AssertMeasurementProbabilityArgs>();
    __quantum__qis__assertmeasurementprobability__body(
        args.paulis,
        args.qubits,
        args.result,
        args.prob,
        args.msg,
        args.tol,
    );
}

pub mod legacy {
    use std::ffi::c_void;

    use crate::{
        result_bool::{__quantum__rt__result_equal, __quantum__rt__result_get_one},
        SIM_STATE,
    };

    #[allow(non_snake_case)]
    pub extern "C" fn __quantum__rt__result_record_output(result: *mut c_void) {
        SIM_STATE.with(|sim_state| {
            let res = &mut sim_state.borrow_mut().res;
            let res_id = result as usize;
            let b = if res.is_empty() {
                // No static measurements have been used, so default to dynamic handling.
                __quantum__rt__result_equal(result, __quantum__rt__result_get_one())
            } else {
                if res.len() < res_id + 1 {
                    res.resize(res_id + 1, false);
                }
                *res.get(res_id)
                    .expect("Result with given id missing after expansion.")
            };

            println!("RESULT\t{}", if b { "1" } else { "0" });
        });
    }
}

/// QIR API for recording the given result into the program output.
#[no_mangle]
pub extern "C" fn __quantum__rt__result_record_output(result: *mut c_void, tag: *mut c_char) {
    SIM_STATE.with(|sim_state| {
        let res = &mut sim_state.borrow_mut().res;
        let res_id = result as usize;
        let b = if res.is_empty() {
            // No static measurements have been used, so default to dynamic handling.
            __quantum__rt__result_equal(result, __quantum__rt__result_get_one())
        } else {
            if res.len() < res_id + 1 {
                res.resize(res_id + 1, false);
            }
            *res.get(res_id)
                .expect("Result with given id missing after expansion.")
        };

        let val: i64 = i64::from(b);
        output("RESULT", &val, tag, &mut std::io::stdout()).expect("Failed to write result output");
    });
}

#[cfg(windows)]
const LINE_ENDING: &[u8] = b"\r\n";
#[cfg(not(windows))]
const LINE_ENDING: &[u8] = b"\n";

fn output(
    ty: &str,
    val: &dyn std::fmt::Display,
    tag: *mut c_char,
    output: &mut impl std::io::Write,
) -> std::io::Result<()> {
    output.write_fmt(format_args!("OUTPUT\t{ty}\t{val}"))?;
    if !tag.is_null() {
        output.write_all(b"\t")?;
        unsafe {
            output.write_all(CString::from_raw(tag).as_bytes())?;
        }
    }
    output.write_all(LINE_ENDING)?;
    Ok(())
}

/// QIR API that allocates the next available qubit in the simulation.
#[no_mangle]
pub extern "C" fn __quantum__rt__qubit_allocate() -> *mut c_void {
    SIM_STATE.with(|sim_state| {
        let mut state = sim_state.borrow_mut();
        let qubit_id = state.sim.allocate();

        // Increase the max qubit id global so that `ensure_sufficient_qubits` wont trigger more allocations.
        // NOTE: static allocation and dynamic allocation shouldn't be used together, so this is safe to do.
        state.max_qubit_id = state.max_qubit_id.max(qubit_id + 1);

        qubit_id as *mut c_void
    })
}

/// QIR API for allocating the given number of qubits in the simulation, returning them as a runtime managed array.
#[allow(clippy::cast_ptr_alignment)]
#[no_mangle]
pub extern "C" fn __quantum__rt__qubit_allocate_array(size: u64) -> *const QirArray {
    let arr = __quantum__rt__array_create_1d(
        size_of::<usize>()
            .try_into()
            .expect("System pointer size too large to be described with u32."),
        size,
    );
    for index in 0..size {
        unsafe {
            let elem = __quantum__rt__array_get_element_ptr_1d(arr, index).cast::<*mut c_void>();
            *elem = __quantum__rt__qubit_allocate();
        }
    }
    arr
}

/// QIR API for releasing the given runtime managed qubit array.
/// # Safety
///
/// This function should only be called with arrays created by `__quantum__rt__qubit_allocate_array`.
#[allow(clippy::cast_ptr_alignment)]
#[no_mangle]
pub unsafe extern "C" fn __quantum__rt__qubit_release_array(arr: *const QirArray) {
    for index in 0..__quantum__rt__array_get_size_1d(arr) {
        let elem = __quantum__rt__array_get_element_ptr_1d(arr, index).cast::<*mut c_void>();
        __quantum__rt__qubit_release(*elem);
    }
    __quantum__rt__array_update_alias_count(arr, -1);
}

/// QIR API for releasing the given qubit from the simulation.
#[no_mangle]
pub extern "C" fn __quantum__rt__qubit_release(qubit: *mut c_void) {
    SIM_STATE.with(|sim_state| {
        let mut state = sim_state.borrow_mut();
        state.sim.release(qubit as usize);
    });
}

/// QIR API for getting the string interpretation of a qubit identifier.
#[no_mangle]
pub extern "C" fn __quantum__rt__qubit_to_string(qubit: *mut c_void) -> *const CString {
    unsafe {
        __quantum__rt__string_create(
            CString::new(format!("{}", qubit as usize))
                .expect("Unable to allocate memory for qubit string.")
                .as_bytes_with_nul()
                .as_ptr() as *mut c_char,
        )
    }
}

/// QIR API for dumping full internal simulator state.
#[no_mangle]
pub extern "C" fn __quantum__qis__dumpmachine__body(location: *mut c_void) {
    if !location.is_null() {
        unimplemented!("Dump to location is not implemented.")
    }
    SIM_STATE.with(|sim_state| {
        let mut state = sim_state.borrow_mut();

        if !state.res.is_empty() {
            println!("Global Results: {}", state.res);
        }
        state.sim.dump();
    });
}

#[cfg(test)]
mod tests {
    use std::{f64::consts::PI, ffi::c_void, ptr::null_mut};

    use crate::{
<<<<<<< HEAD
        __quantum__qis__s__adj, map_to_z_basis, qubit_is_zero, unmap_from_z_basis, SIM_STATE,
=======
        __quantum__qis__cx__body, __quantum__qis__cz__body, __quantum__qis__rx__body,
        __quantum__qis__rxx__body, __quantum__qis__ry__body, __quantum__qis__ryy__body,
        __quantum__qis__rz__body, __quantum__qis__rzz__body, __quantum__qis__s__adj,
        __quantum__qis__s__body, qubit_is_zero,
>>>>>>> f32b5788
    };

    use super::{
        __quantum__qis__cnot__body, __quantum__qis__dumpmachine__body, __quantum__qis__h__body,
        __quantum__qis__m__body, __quantum__qis__mz__body, __quantum__qis__read_result__body,
        __quantum__qis__x__body, __quantum__rt__qubit_allocate,
        __quantum__rt__qubit_allocate_array, __quantum__rt__qubit_release,
        __quantum__rt__qubit_release_array, __quantum__rt__result_equal,
        __quantum__rt__result_get_one,
    };
    use qir_stdlib::{
        arrays::{
            __quantum__rt__array_create_1d, __quantum__rt__array_get_element_ptr_1d,
            __quantum__rt__array_update_reference_count,
        },
        Pauli,
    };

    #[test]
    fn basic_test_static() {
        let q0 = 5 as *mut c_void;
        let r0 = std::ptr::null_mut();
        let r1 = 1 as *mut c_void;
        __quantum__qis__mz__body(q0, r0);
        assert!(!__quantum__qis__read_result__body(r0));
        __quantum__qis__x__body(q0);
        __quantum__qis__mz__body(q0, r1);
        assert!(__quantum__qis__read_result__body(r1));
        __quantum__qis__x__body(q0);
        __quantum__qis__mz__body(q0, r0);
        assert!(!__quantum__qis__read_result__body(r0));
        assert!(!__quantum__qis__read_result__body(3 as *mut c_void));
        __quantum__qis__dumpmachine__body(null_mut());
    }

    #[allow(clippy::cast_ptr_alignment)]
    #[test]
    fn basic_test_dynamic() {
        let q1 = __quantum__rt__qubit_allocate();
        let q2 = __quantum__rt__qubit_allocate();
        __quantum__qis__h__body(q1);
        __quantum__qis__cnot__body(q1, q2);
        let r1 = __quantum__qis__m__body(q1);
        let r2 = __quantum__qis__m__body(q2);
        assert!(__quantum__rt__result_equal(r1, r2));
        __quantum__qis__dumpmachine__body(null_mut());
        __quantum__rt__qubit_release(q2);
        __quantum__rt__qubit_release(q1);
        let qs = __quantum__rt__qubit_allocate_array(4);
        unsafe {
            let q_elem = __quantum__rt__array_get_element_ptr_1d(qs, 3).cast::<*mut c_void>();
            __quantum__qis__x__body(*q_elem);
            __quantum__qis__dumpmachine__body(null_mut());
            let r = __quantum__qis__m__body(*q_elem);
            assert!(__quantum__rt__result_equal(
                r,
                __quantum__rt__result_get_one()
            ));
            __quantum__rt__qubit_release_array(qs);
        }
    }

    #[test]
    fn test_qubit_is_zero() {
        let q0 = __quantum__rt__qubit_allocate();
        assert!(qubit_is_zero(q0));
        __quantum__qis__x__body(q0);
        assert!(!qubit_is_zero(q0));
        __quantum__qis__h__body(q0);
        assert!(!qubit_is_zero(q0));
        let r = __quantum__qis__m__body(q0);
        assert!(
            qubit_is_zero(q0) != __quantum__rt__result_equal(r, __quantum__rt__result_get_one())
        );
    }

<<<<<<< HEAD
    #[allow(clippy::cast_ptr_alignment)]
    #[test]
    fn test_map_unmap_are_adjoint() {
        unsafe fn check_map_unmap(pauli: Pauli) {
            let check_qubit = __quantum__rt__qubit_allocate();
            let qubits = __quantum__rt__qubit_allocate_array(1);
            let q = *__quantum__rt__array_get_element_ptr_1d(qubits, 0).cast::<*mut c_void>();
            let paulis = __quantum__rt__array_create_1d(1, 1);
            *__quantum__rt__array_get_element_ptr_1d(paulis, 0).cast::<Pauli>() = pauli;

            __quantum__qis__h__body(check_qubit);
            __quantum__qis__cnot__body(check_qubit, q);

            SIM_STATE.with(|sim_state| {
                let state = &mut *sim_state.borrow_mut();
                let combined_list = map_to_z_basis(state, paulis, qubits);
                unmap_from_z_basis(state, combined_list);
            });

            __quantum__qis__cnot__body(check_qubit, q);
            __quantum__qis__h__body(check_qubit);

            assert!(qubit_is_zero(q));
            assert!(qubit_is_zero(check_qubit));

            __quantum__rt__array_update_reference_count(paulis, -1);
            __quantum__rt__qubit_release_array(qubits);
            __quantum__rt__qubit_release(check_qubit);
        }

        unsafe {
            check_map_unmap(Pauli::X);
            check_map_unmap(Pauli::Y);
            check_map_unmap(Pauli::Z);
        }
    }

    #[allow(clippy::cast_ptr_alignment)]
    #[test]
    fn test_map_pauli_x() {
        let qubits = __quantum__rt__qubit_allocate_array(1);
        unsafe {
            let q = *__quantum__rt__array_get_element_ptr_1d(qubits, 0).cast::<*mut c_void>();
            let paulis = __quantum__rt__array_create_1d(1, 1);
            *__quantum__rt__array_get_element_ptr_1d(paulis, 0).cast::<Pauli>() = Pauli::X;

            __quantum__qis__h__body(q);

            SIM_STATE.with(|sim_state| {
                let state = &mut *sim_state.borrow_mut();
                let _ = map_to_z_basis(state, paulis, qubits);
            });

            qubit_is_zero(q);

            __quantum__rt__array_update_reference_count(paulis, -1);
            __quantum__rt__qubit_release_array(qubits);
        }
    }

    #[allow(clippy::cast_ptr_alignment)]
    #[test]
    fn test_map_pauli_y() {
        let qubits = __quantum__rt__qubit_allocate_array(1);
        unsafe {
            let q = *__quantum__rt__array_get_element_ptr_1d(qubits, 0).cast::<*mut c_void>();
            let paulis = __quantum__rt__array_create_1d(1, 1);
            *__quantum__rt__array_get_element_ptr_1d(paulis, 0).cast::<Pauli>() = Pauli::Y;

            __quantum__qis__h__body(q);
            __quantum__qis__s__adj(q);
            __quantum__qis__h__body(q);

            SIM_STATE.with(|sim_state| {
                let state = &mut *sim_state.borrow_mut();
                let _ = map_to_z_basis(state, paulis, qubits);
            });

            qubit_is_zero(q);

            __quantum__rt__array_update_reference_count(paulis, -1);
            __quantum__rt__qubit_release_array(qubits);
        }
    }

    #[allow(clippy::cast_ptr_alignment)]
    #[test]
    fn test_map_pauli_z() {
        let qubits = __quantum__rt__qubit_allocate_array(1);
        unsafe {
            let q = *__quantum__rt__array_get_element_ptr_1d(qubits, 0).cast::<*mut c_void>();
            let paulis = __quantum__rt__array_create_1d(1, 1);
            *__quantum__rt__array_get_element_ptr_1d(paulis, 0).cast::<Pauli>() = Pauli::Z;

            SIM_STATE.with(|sim_state| {
                let state = &mut *sim_state.borrow_mut();
                let _ = map_to_z_basis(state, paulis, qubits);
            });

            qubit_is_zero(q);

            __quantum__rt__array_update_reference_count(paulis, -1);
            __quantum__rt__qubit_release_array(qubits);
        }
=======
    #[test]
    fn test_joint_zz() {
        let check_qubit = __quantum__rt__qubit_allocate();
        let q0 = __quantum__rt__qubit_allocate();
        let q1 = __quantum__rt__qubit_allocate();

        __quantum__qis__h__body(check_qubit);
        __quantum__qis__cx__body(check_qubit, q0);
        __quantum__qis__cx__body(check_qubit, q1);

        __quantum__qis__rzz__body(PI / 2.0, q0, q1);
        __quantum__qis__rz__body(-PI / 2.0, q0);
        __quantum__qis__rz__body(-PI / 2.0, q1);

        __quantum__qis__cz__body(q0, q1);

        __quantum__qis__cx__body(check_qubit, q1);
        __quantum__qis__cx__body(check_qubit, q0);
        __quantum__qis__h__body(check_qubit);

        assert!(qubit_is_zero(check_qubit));
        assert!(qubit_is_zero(q0));
        assert!(qubit_is_zero(q1));
    }

    #[test]
    fn test_joint_yy() {
        let check_qubit = __quantum__rt__qubit_allocate();
        let q0 = __quantum__rt__qubit_allocate();
        let q1 = __quantum__rt__qubit_allocate();

        __quantum__qis__h__body(check_qubit);
        __quantum__qis__cx__body(check_qubit, q0);
        __quantum__qis__cx__body(check_qubit, q1);

        __quantum__qis__h__body(q0);
        __quantum__qis__s__adj(q0);
        __quantum__qis__h__body(q0);
        __quantum__qis__h__body(q1);
        __quantum__qis__s__adj(q1);
        __quantum__qis__h__body(q1);

        __quantum__qis__ryy__body(PI / 2.0, q0, q1);
        __quantum__qis__ry__body(-PI / 2.0, q0);
        __quantum__qis__ry__body(-PI / 2.0, q1);

        __quantum__qis__h__body(q1);
        __quantum__qis__s__body(q1);
        __quantum__qis__h__body(q1);
        __quantum__qis__h__body(q0);
        __quantum__qis__s__body(q0);
        __quantum__qis__h__body(q0);

        __quantum__qis__cz__body(q0, q1);

        __quantum__qis__cx__body(check_qubit, q1);
        __quantum__qis__cx__body(check_qubit, q0);
        __quantum__qis__h__body(check_qubit);

        assert!(qubit_is_zero(check_qubit));
        assert!(qubit_is_zero(q0));
        assert!(qubit_is_zero(q1));
    }

    #[test]
    fn test_joint_xx() {
        let check_qubit = __quantum__rt__qubit_allocate();
        let q0 = __quantum__rt__qubit_allocate();
        let q1 = __quantum__rt__qubit_allocate();

        __quantum__qis__h__body(check_qubit);
        __quantum__qis__cx__body(check_qubit, q0);
        __quantum__qis__cx__body(check_qubit, q1);

        __quantum__qis__h__body(q0);
        __quantum__qis__h__body(q1);

        __quantum__qis__rxx__body(PI / 2.0, q0, q1);
        __quantum__qis__rx__body(-PI / 2.0, q0);
        __quantum__qis__rx__body(-PI / 2.0, q1);

        __quantum__qis__h__body(q0);
        __quantum__qis__h__body(q1);

        __quantum__qis__cz__body(q0, q1);

        __quantum__qis__cx__body(check_qubit, q1);
        __quantum__qis__cx__body(check_qubit, q0);
        __quantum__qis__h__body(check_qubit);

        assert!(qubit_is_zero(check_qubit));
        assert!(qubit_is_zero(q0));
        assert!(qubit_is_zero(q1));
>>>>>>> f32b5788
    }
}<|MERGE_RESOLUTION|>--- conflicted
+++ resolved
@@ -951,14 +951,10 @@
     use std::{f64::consts::PI, ffi::c_void, ptr::null_mut};
 
     use crate::{
-<<<<<<< HEAD
-        __quantum__qis__s__adj, map_to_z_basis, qubit_is_zero, unmap_from_z_basis, SIM_STATE,
-=======
         __quantum__qis__cx__body, __quantum__qis__cz__body, __quantum__qis__rx__body,
         __quantum__qis__rxx__body, __quantum__qis__ry__body, __quantum__qis__ryy__body,
         __quantum__qis__rz__body, __quantum__qis__rzz__body, __quantum__qis__s__adj,
-        __quantum__qis__s__body, qubit_is_zero,
->>>>>>> f32b5788
+        __quantum__qis__s__body, map_to_z_basis, qubit_is_zero, unmap_from_z_basis, SIM_STATE,
     };
 
     use super::{
@@ -1035,7 +1031,6 @@
         );
     }
 
-<<<<<<< HEAD
     #[allow(clippy::cast_ptr_alignment)]
     #[test]
     fn test_map_unmap_are_adjoint() {
@@ -1140,7 +1135,8 @@
             __quantum__rt__array_update_reference_count(paulis, -1);
             __quantum__rt__qubit_release_array(qubits);
         }
-=======
+    }
+
     #[test]
     fn test_joint_zz() {
         let check_qubit = __quantum__rt__qubit_allocate();
@@ -1234,6 +1230,5 @@
         assert!(qubit_is_zero(check_qubit));
         assert!(qubit_is_zero(q0));
         assert!(qubit_is_zero(q1));
->>>>>>> f32b5788
     }
 }